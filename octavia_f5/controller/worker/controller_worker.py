--- conflicted
+++ resolved
@@ -95,10 +95,6 @@
             LOG.info("Found pending tenant network %s, syncing...", network_id)
             try:
                 func(network_id, loadbalancers)
-            except exceptions.RetryException as e:
-                LOG.warning("Device is busy, retrying with next sync: %s", e)
-            except o_exceptions.CertificateRetrievalException as e:
-                LOG.warning("Could not retrieve certificate for tenant %s: %s", network_id, e)
             except exceptions.AS3Exception as e:
                 LOG.error("AS3 exception while syncing tenant %s: %s", network_id, e)
                 for lb in loadbalancers:
@@ -197,23 +193,11 @@
             if lb not in pending_networks[lb.vip.network_id]:
                 pending_networks[lb.vip.network_id].append(lb)
 
-<<<<<<< HEAD
         def refresh_and_update_loadbalancer_status(network_id, loadbalancers):
             if self._refresh(network_id).ok:
                 self.status.update_status(loadbalancers)
 
         self._do_for_pending_networks(pending_networks, refresh_and_update_loadbalancer_status)
-=======
-        for network_id, loadbalancers in pending_networks.items():
-            LOG.info("Found pending tenant network %s, syncing...", network_id)
-            try:
-                if self._refresh(network_id).ok:
-                    self.status.update_status(loadbalancers)
-            except exceptions.AS3Exception as e:
-                LOG.error("AS3 exception while syncing tenant %s: %s", network_id, e)
-                for lb in loadbalancers:
-                    self.status.set_error(lb)
->>>>>>> 699d0367
 
     @tenacity.retry(
         retry=tenacity.retry_if_exception_type(db_exceptions.NoResultFound),
@@ -239,13 +223,6 @@
             bigip = self.bigip
         loadbalancers = self._get_all_loadbalancer(network_id)
         segmentation_id = self.network_driver.get_segmentation_id(network_id)
-<<<<<<< HEAD
-        return tenant_update(bigip,
-                             self.cert_manager,
-                             network_id,
-                             loadbalancers,
-                             segmentation_id)
-=======
         try:
             return tenant_update(self.bigip,
                                  self.cert_manager,
@@ -256,7 +233,6 @@
             LOG.warning("Device is busy, retrying with next sync: %s", e)
         except o_exceptions.CertificateRetrievalException as e:
             LOG.warning("Could not retrieve certificate for tenant %s: %s", network_id, e)
->>>>>>> 699d0367
 
     """
     Loadbalancer
