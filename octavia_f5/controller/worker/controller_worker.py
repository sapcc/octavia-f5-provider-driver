--- conflicted
+++ resolved
@@ -16,10 +16,6 @@
 import oslo_messaging as messaging
 import tenacity
 from octavia_lib.api.drivers import driver_lib
-<<<<<<< HEAD
-=======
-from octavia_lib.api.drivers import exceptions as driver_exceptions
->>>>>>> 1d92c16f
 from oslo_config import cfg
 from oslo_log import log as logging
 from sqlalchemy.orm import exc as db_exceptions
