--- conflicted
+++ resolved
@@ -110,11 +110,8 @@
         'virtualAddresses': [vip.ip_address],
         'persistenceMethods': [],
         'iRules': [],
-<<<<<<< HEAD
+        'policyEndpoint': [],
         'label': label
-=======
-        'policyEndpoint': []
->>>>>>> 5ae20d04
     }
 
     # Determine service type
